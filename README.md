# VIASM Codes for Summer School on ANM 2025

Hands-on codes for [VIASM 2025 summer school on advanced numerical methods for deterministic and stochastic differential equations](https://viasm.edu.vn/en/hdkh/summer-school-on-anm2025).

## Dependencies

These codes require a modern Python installation.  All dependencies are included in the file `python_requirements.txt`.

*Installation note:* if you need to install these, it is generally recommended to install Python dependencies in a virtual environment; in recent versions of Python, you can create an activate a virtual environment via

<<<<<<< HEAD
```bash
python3 -m venv .venv
source .venv/bin/activate
```

Following this, the Python dependencies can be installed via

```bash
pip install -r python_requirements.txt
```

## File layout

Classes and user-callable functions are in files that begin with capital letters:

* `AdaptERK.py` -- explicit Runge--Kutta adaptive IVP solver class.
* `BackwardEuler.py` -- simple baseline implicit IVP time-stepper class.
* `DIRK.py` -- diagonally-implicit Runge--Kutta IVP time-stepper class.
* `ERK.py` -- explicit Runge--Kutta IVP time-stepper class.
* `ForwardEuler.py` -- simple baseline explicit IVP time-stepper class.
* `ImplicitSolver.py` -- reusable nonlinear solver class for implicit IVP methods.
* `RK_stability.py` -- function to generate linear stability plots for Runge--Kutta methods.

Scripts that run various various demos are in files that begin with lower-case letters:

* `driver_adaptERK.py` --
* `driver_DIRK_system.py` --
* `driver_DIRK.py` --
* `driver_ERK.py` --
* `numpy_demo.py` --
* `plotting_demo.py` --
* `stability_experiment.py` --
* `test_implicit_solver.py` --

## Authors

[Daniel R. Reynolds](https://drreynolds.github.io/)
[Mathematics @ SMU](https://www.smu.edu/dedman/academics/departments/math)
=======
Daniel R. Reynolds  
[Mathematics @ SMU](https://www.smu.edu/dedman/academics/departments/math)  
>>>>>>> 5584d5be
[Mathematics and Statistics @ UMBC](https://mathstat.umbc.edu)<|MERGE_RESOLUTION|>--- conflicted
+++ resolved
@@ -8,7 +8,6 @@
 
 *Installation note:* if you need to install these, it is generally recommended to install Python dependencies in a virtual environment; in recent versions of Python, you can create an activate a virtual environment via
 
-<<<<<<< HEAD
 ```bash
 python3 -m venv .venv
 source .venv/bin/activate
@@ -28,7 +27,8 @@
 * `BackwardEuler.py` -- simple baseline implicit IVP time-stepper class.
 * `DIRK.py` -- diagonally-implicit Runge--Kutta IVP time-stepper class.
 * `ERK.py` -- explicit Runge--Kutta IVP time-stepper class.
-* `ForwardEuler.py` -- simple baseline explicit IVP time-stepper class.
+* `ForwardEuler.py`
+-- simple baseline explicit IVP time-stepper class.
 * `ImplicitSolver.py` -- reusable nonlinear solver class for implicit IVP methods.
 * `RK_stability.py` -- function to generate linear stability plots for Runge--Kutta methods.
 
@@ -45,10 +45,6 @@
 
 ## Authors
 
-[Daniel R. Reynolds](https://drreynolds.github.io/)
-[Mathematics @ SMU](https://www.smu.edu/dedman/academics/departments/math)
-=======
-Daniel R. Reynolds  
+[Daniel R. Reynolds](https://drreynolds.github.io/)  
 [Mathematics @ SMU](https://www.smu.edu/dedman/academics/departments/math)  
->>>>>>> 5584d5be
 [Mathematics and Statistics @ UMBC](https://mathstat.umbc.edu)